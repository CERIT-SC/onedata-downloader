#!/usr/bin/env python3

"""
Python script to download the content of Onedata Share (https://onedata.org/#/home/documentation/20.02/doc/using_onedata/shares.html).
The script allows you to recursively download an entire directory structure or even a single file.
"""

import argparse
<<<<<<< HEAD
import json
=======
import time
>>>>>>> 27dce2a0
import os
import sys
import random
import re
import threading
import queue
from pathlib import Path
from urllib.parse import urlparse
from typing import Optional, Generator

try:
    import requests
except ImportError:
    requests = None
    print(
        "ModuleNotFoundError: No module named 'requests' (module 'requests' is not installed)"
    )
    print("You can try install it by command:")
    print("pip3 install requests")
    print("Or you can follow the instructions available here:")
    print("https://github.com/CERIT-SC/onedata-downloader")
    sys.exit(1)


class Verbosity:
    DEF = 0
    V = 1
    VV = 2


V = Verbosity

"""Max (lowest) priority for downloading the file 
"""
MAX_PRIORITY: int = 3

"""Tries of downloading the file after error occurred
"""
TRIES_NUMBER: int = 2

"""
Default verbosity level.
"""
VERBOSITY = V.DEF

"""
Default Onezone service URL.
"""
DEFAULT_ONEZONE: str = "https://datahub.egi.eu"

"""
Used Onezone API URI.
"""
ONEZONE_API: str = "/api/v3/onezone/"

"""
Chunk size for downloading files as stream in bytes.
"""
CHUNK_SIZE: int = 32 * 1024 * 1024  # 32 MB - 33_554_432

"""
File extension of not yet completely downloaded (part) file.
"""
PART_FILE_EXTENSION: str = ".oddown_part"

"""
Threads number for parallel downloading.
"""
THREADS_NUMBER: int = 1

"""
Number of seconds between two tries to download the file
"""
TRIES_DELAY: int = 1

"""
If set to True, the script will only print statistics and not download any files.
"""
ONLY_STATS: bool = False

ONEZONE: str = DEFAULT_ONEZONE

DIRECTORY: Path = Path(".")

FILE_ID: Optional[str] = None

"""
The full version (major.minor.patch) of the Onezone 
"""
ONEZONE_FULL_VERSION: Optional[str] = None

"""
Timeout for queue blocking operations.
"""
TIMEOUT = 1

TIME_START: int = -1


def priority_subtractor():
    iterator = 0
    while True:
        yield -1 if (iterator == 0) else 0
        iterator = (iterator + 1) % 3


class URLs:
    def __init__(self, onezone: str, file_id: str):
        self._content = onezone + ONEZONE_API + "shares/data/" + file_id + "/content"
        self._children = onezone + ONEZONE_API + "shares/data/" + file_id + "/children"
        self._node_attributes = onezone + ONEZONE_API + "shares/data/" + file_id

    @property
    def content(self):
        # https://onedata.org/#/home/api/stable/oneprovider?anchor=operation/download_file_content
        return self._content

    @property
    def children(self):
        # https://onedata.org/#/home/api/stable/oneprovider?anchor=operation/list_children
        return self._children

    @property
    def node_attrs(self):
        # https://onedata.org/#/home/api/stable/oneprovider?anchor=operation/get_attrs
        return self._node_attributes


class DownloadableItem(object):
    """Represents an item that can be downloaded from Onezone.
    This class encapsulates the necessary information for downloading a file,
    including the Onezone URL, file ID, node name, and the directory where the file will be saved.
    """

    def __init__(self, onezone: str, file_id: str, node_name: str, directory: Path):
        self._onezone: str = onezone
        self._file_id: str = file_id
        self._node_name: str = node_name
        self._directory: Path = directory
        self._priority: int = MAX_PRIORITY  # internal value, lowering
        self._ttl: int = TRIES_NUMBER
        self._part_filename: str = (
            Utils.generate_random_string(size=16) + PART_FILE_EXTENSION
        )
        self._priority_subtractor: Generator = priority_subtractor()
        self._path: Path = self._directory / self._node_name  # not to compute it again
        self._part_path: Path = (
            self._directory / self._part_filename
        )  # not to compute it again
        self._urls = URLs(self._onezone, self._file_id)

    @property
    def onezone(self) -> str:
        """The Onezone URL where the file is hosted."""
        return self._onezone

    @property
    def file_id(self) -> str:
        """The unique identifier of the file (file id) in Onezone."""
        return self._file_id

    @property
    def node_name(self) -> str:
        """The name of the node (file or directory) in Onezone."""
        return self._node_name

    @property
    def directory(self) -> Path:
        """The directory where the file will be saved."""
        return self._directory

    @property
    def path(self) -> Path:
        """The full path where the file will be saved, including the directory and node name."""
        return self._path

    @property
    def priority(self) -> int:
        """Number representing priority, lower number is higher priority"""
        return MAX_PRIORITY - self._priority

    @property
    def part_filename(self) -> str:
        """The name of the part file that is used during the download process."""
        return self._part_filename

    @property
    def part_path(self) -> Path:
        return self._part_path

    @property
    def URL(self) -> URLs:
        """URLs object containing the URLs for downloading the file content and its attributes."""
        return self._urls

    def _decrease_priority(self) -> None:
        """Lowers the priority by one step"""
        self._priority = max(0, self._priority + next(self._priority_subtractor))

    def try_to_download(self) -> bool:
        if self._ttl == 0:
            return False

        self._ttl -= 1
        self._decrease_priority()
        return True

    def __lt__(self, other) -> bool:
        """Sorting by priority, lower number is higher priority"""
        if not isinstance(other, DownloadableItem):
            raise TypeError(
                f"Instance of {type(other).__name__} cannot be compared with {type(self).__name__}"
            )
        return self.priority < other.priority


class QueuePool:
    """A pool of queues with weighted fair access to them.
    This class allows multiple threads to access queues in a fair manner based on their weights.
    Each queue has a weight, and the access to the queues is distributed according to these weights.
    The queues are accessed in a round-robin manner,
    with the weights determining how many times each queue is accessed before moving to the next one.

    Round-robin by example:
        - If there are two queues with weights 2 and 1, the access order will be: 0, 0, 1, 0, 0, 1, ...
        - If there are three queues with weights 1, 2, and 3, the access order will be: 0, 1, 1, 2, 1, 1, 2, 0, ...
    """

    def __init__(self, queues: tuple[queue.Queue, ...], weights: tuple[int, ...]):
        if len(queues) != len(weights):
            raise AttributeError(
                "Number of queues must be equal to number of their weights"
            )

        self._queues = queues
        """A tuple of queues to be managed."""
        self._weights = weights
        """A tuple of weights corresponding to each queue."""

        # create a list of indices according to their weights
        _weights = []
        for item in [[index] * weight for index, weight in enumerate(weights)]:
            _weights.extend(item)
        random.shuffle(_weights)  # dequeue to be more fair

        self._weight_queue = queue.Queue()
        """A queue that holds the indices of the queues according to their weights."""
        # fill the weight queue with indices of queues according to their weights
        for weight in _weights:
            self._weight_queue.put(weight)

        self._queue_to_finish = 0
        """The index of the queue that is currently being finished. It is increased when the last item in the queue is processed."""
        self._mutex = threading.Lock()
        """A mutex to ensure that only one thread can access the queue at a time (critical section)."""

    def __len__(self):
        return len(self._queues)

    def join(self) -> None:
        """Waits for all queues to be processed."""
        for key, act_queue in enumerate(self._queues):
            act_queue.join()

    def _increase_weight(self, index: int, thread_number: int) -> None:
        """Increases the index of the queue which is currently being finished.

        Arguments:
            index (int): The index of the queue to increase the weight for.
            thread_number (int): The number of the thread that is trying to increase the weight.
        """
        v_print(
            V.VV, f"Thread {thread_number}: Trying to increase weight of queue {index}"
        )

        # the last queue cannot be skipped
        if index == len(self) - 1:
            v_print(V.VV, f"Thread {thread_number}: Last queue, not increasing weight")
            return

        passed_queue_items = 0
        v_print(
            V.VV,
            f"Thread {thread_number}: Removing indices of index {index} from the weight queue",
        )
        v_print(
            V.V,
            f"Thread {thread_number}: Possible deadlock while removing indices of index {index} from the weight queue",
        )
        while self._weight_queue.qsize() != sum(
            self._weights[self._queue_to_finish + 1 :]
        ) and passed_queue_items < sum(self._weights):
            # deadlock possibility if different thread has not yet put number back
            try:
                v_print(
                    V.VV, f"Thread {thread_number}: Getting index from the weight queue"
                )
                act_ind = self._weight_queue.get(block=False)
                v_print(
                    V.VV,
                    f"Thread {thread_number}: Got index {act_ind} from the weight queue",
                )
            except queue.Empty:
                v_print(
                    V.VV, f"Thread {thread_number}: Weight queue is empty, continuing"
                )
                passed_queue_items += 1
                continue
            if act_ind != index:
                v_print(
                    V.VV,
                    f"Thread {thread_number}: Putting index back to the weighted queue",
                )
                self._weight_queue.put(act_ind)
            passed_queue_items += 1

        v_print(V.V, f"Thread {thread_number}: Possible deadlock not occurred")
        v_print(
            V.VV,
            f"Thread {thread_number}: Indices of index {index} removed from the weight queue",
        )

        if self._queue_to_finish == index:
            v_print(
                V.V,
                f"Thread {thread_number}: Increasing queue index {self._queue_to_finish}++",
            )
            self._queue_to_finish += 1

    def _try_to_increase_weight(self, index: int, thread_number: int) -> int:
        """Tries to increase the weight of the queue at the given index.
        This method acquires a mutex to ensure that only one thread can access the critical section at a time.

        Arguments:
            index (int): The index of the queue to increase the weight for.
            thread_number (int): The number of the thread that is trying to increase the weight.

        Returns:
            int: The index of the queue that should be accessed by the thread after trying to increase the weight.
        """

        v_print(V.VV, f"Thread {thread_number}: Trying to acquire mutex")
        self._mutex.acquire(blocking=True)
        v_print(V.VV, f"Thread {thread_number}: Mutex acquired")

        if not (
            self._queue_to_finish >= index
            and self.get_queue(index, thread_number).qsize() == 0
        ):
            v_print(V.VV, f"Thread {thread_number}: Condition not met, releasing mutex")
            self._mutex.release()
            index = self._weight_queue.get()  # the index is put back to the queue later
            return index

        self._increase_weight(index, thread_number)

        v_print(V.VV, f"Thread {thread_number}: Releasing mutex")
        self._mutex.release()

        index = self._weight_queue.get()  # the index is put back to the queue later
        return index

    def fair_queue_index(self, thread_number: int) -> int:
        """Returns the index of the queue that should be accessed by the thread.
        This method ensures that the access to the queues is fair and based on their weights.
        If the queue at the returned index is empty,
        it tries to increase the index of the queue that is currently being finished.

        Arguments:
            thread_number (int): The number of the thread that is trying to access the queue.

        Returns:
            int: The index of the queue that should be accessed by the thread.
        """
        v_print(
            V.VV, f"Thread {thread_number}: Acquiring index of the queue to be used"
        )
        index = self._weight_queue.get()
        v_print(
            V.VV, f"Thread {thread_number}: Got index {index} from the weight queue"
        )

        if (
            self._queue_to_finish >= index
            and self.get_queue(index, thread_number).qsize() == 0
        ):
            v_print(
                V.VV,
                f"Thread {thread_number}: Queue {index} is empty, trying to increase weight",
            )
            self._weight_queue.put(index)
            index = self._try_to_increase_weight(index, thread_number)

        v_print(
            V.VV, f"Thread {thread_number}: Returning index {index} to the weight queue"
        )
        self._weight_queue.put(index)
        return index

    def get_queue(self, index: int, thread_number: int = None) -> queue.Queue:
        """Returns the queue at the given index.

        Arguments:
            index (int): The index of the queue to return.
            thread_number (int, optional): The number of the thread that is trying to access the queue.

        Returns:
            queue.Queue: The queue at the given index.

        Raises:
            IndexError: If the index is out of bounds.
        """
        v_print(V.VV, f"Thread {thread_number}: Getting queue at index {index}")
        if index >= len(self._queues) or index < 0:
            raise IndexError("Queue index out of bounds")
        return self._queues[index]


ROOT_DIRECTORY_SIZE = 0
ALL_DIRECTORIES = 0
DIRECTORIES_CREATED = 0
DIRECTORIES_NOT_CREATED_OS_ERROR = 0

ALL_FILES = 0
EXISTENT_FILES = queue.Queue()
FINISHED_FILES = queue.Queue()
PART_FILES = queue.Queue()

_file_queue = queue.Queue()
_priority_file_queue = queue.PriorityQueue()
QP = QueuePool(queues=(_file_queue, _priority_file_queue), weights=(15, 1))

ERROR_QUEUE = queue.Queue()


class Utils:
    @staticmethod
    def convert_chunk_size(chunk_size: str) -> int:
        """Converts user-given chunk size to integer.
        User can input values as number (bytes) or number + unit (eg. 32M)

        Arguments:
            chunk_size (str): The chunk size as a string, e.g. "32M", "16k", "2G".

        Returns:
            int: The chunk size in bytes, or -1 if the input is invalid.
        """
        chunk_size = chunk_size.strip()
        unit = "b"
        if chunk_size[-1].isalpha():
            unit = chunk_size[-1].lower()
            chunk_size = chunk_size[:-1]

        try:
            chunk_size = int(chunk_size)
        except ValueError as e:
            v_print(
                V.DEF,
                f"Failed while converting size to integer, exception occured: {e.__class__.__name__}",
            )
            return -1

        units = ("b", "k", "m", "g")
        # unit already lowercased
        if unit not in units:
            v_print(
                V.DEF,
                "failed while converting mapping unit, unit is not in the right format",
            )
            return -1

        unit_power = units.index(unit)
        chunk_size = chunk_size * (1024**unit_power)

        return chunk_size

    @staticmethod
    def create_human_readable_size(
        size: int, bits: bool = False, si_multiplier: bool = False
    ) -> str:
        """Converts size in bytes to a human-readable format.

        Arguments:
            size (int): The size in bytes.
            bits (bool): If True, returns size in bits instead of bytes. Default is False.
            si_multiplier (bool): If True, uses SI units (1000) instead of binary units (1024). Default is False.

        Returns:
            str: The size in a human-readable format, e.g. "32 MB", "1.5 GB".
        """
        if size < 0:
            return "0 B"

        multiplier = 1000.0 if si_multiplier else 1024.0
        unit = "B" if not bits else "b"
        unit_prefixes = (
            ["", "k", "M", "G", "T", "P"]
            if si_multiplier
            else ["", "ki", "Mi", "Gi", "Ti", "Pi"]
        )

        unit_index = 0
        while size >= multiplier and unit_index < len(unit_prefixes) - 1:
            size /= multiplier
            unit_index += 1

        return f"{size:.2f} {unit_prefixes[unit_index]}{unit}"

    @staticmethod
    def generate_random_string(size: int = 16) -> str:
        """Generates random string of characters of given size

        Arguments:
            size (int): The size of the random string to generate. Default is 16.

        Returns:
            str: A random string of the specified size, or an empty string if size is negative.
        """
        if size < 0:
            return ""

        characters = "ABCDEFGHIJKLMNOPQRSTUVWXYZabcdefghijklmnopqrstuvwxyz1234567890"
        random_string = "".join(random.choices(characters, k=size))
        return random_string


class FileSystemUtils:
    @staticmethod
    def remove_part_files(root_directory: Path) -> int:
        """Removes files in a tree with extension defined by global value PART_FILE_EXTENSION
        from the given directory and its subdirectories.

        Arguments:
            root_directory (str): The directory to search for part files.

        Returns:
            int: 0 if successful, 1 if an error occurred.
        """
        pattern = ".*\\" + PART_FILE_EXTENSION + "$"
        try:
            for root, directories, files in os.walk(root_directory):
                for actual_file in files:
                    if not re.match(pattern, actual_file):
                        continue

                    file_path = Path(root) / actual_file
                    try:
                        os.remove(
                            file_path
                        )  # cannot get OSError, because not going through directories
                    except FileNotFoundError:
                        v_print(V.DEF, f"cannot remove {file_path}, it does not exist")
                    else:
                        v_print(V.DEF, f"Partially downloaded file {file_path} removed")
        except OSError as e:
            v_print(
                V.DEF,
                "failed while removing part files, exception occured:",
                e.__class__.__name__,
            )
            return 1

        return 0

    @staticmethod
    def renamer(file: DownloadableItem, thread_number: int) -> int:
        """Renames the part file to the final file name.

        Arguments:
            file (DownloadableItem): The file to rename.
            thread_number (int): The number of the thread performing the operation.

        Returns:
            int: 0 if successful, 1 if an error occurred.
        """
        try:
            os.rename(file.part_path, file.path)
            FINISHED_FILES.put(file.path)

            v_print(
                V.VV,
                f"Thread {thread_number}: {file.part_filename} renamed to {file.path}",
            )
            v_print(V.V, f"Thread {thread_number}:", end=" ")
        except OSError:
            v_print(
                V.V,
                f"Thread {thread_number}: Could not rename {file.part_filename} to {file.path}",
            )
            return 1

        return 0

    @staticmethod
    def assure_directory(directory: Path) -> int:
        """Checks if the given directory exists, and if not, tries to create it.

        Arguments:
            directory (str): The directory to check

        Returns:
            int: 0 if the directory exists or was created successfully, 1 if an error occurred.

        Raises:
            SystemExit: If the directory cannot be created.
        """
        # test if given directory exists
        if not os.path.isdir(directory):
            v_print(
                V.DEF, "Directory %s does not exist, trying to create" % (directory,)
            )

            try:
                os.mkdir(directory)
            except OSError as e:
                v_print(
                    V.DEF,
                    "Cannot create directory, exception occured:",
                    e.__class__.__name__,
                )
                v_print(V.V, str(e))
                return 1

        return 0


class LoggingUtils:
    @staticmethod
    def verbose_print(level: int, *args, **kwargs) -> None:
        """Prints messages to the console based on the verbosity level.

        Arguments:
            level (int): The verbosity level required to print the message.
            *args: as usual for print function
            **kwargs: as usual for print function
        """
        if VERBOSITY >= level:
            print(*args, **kwargs)

    @staticmethod
    def error_printer(
        response: requests.Response, thread_number: int, file: DownloadableItem
    ) -> None:
        """Prints error messages when the download fails.

        Arguments:
            response (requests.Response): The HTTP response object containing the error.
            thread_number (int): The number of the thread that encountered the error.
            file (DownloadableItem): The file that was being downloaded when the error occurred.
        """

        v_print(V.DEF, "failed", end="")
        response_json = response.json()

        v_print(V.V, f"Thread {thread_number}:", end=" ")
        if (
            "error" in response_json  # dict
            and "details" in response_json["error"]  # dict
            and "errno" in response_json["error"]["details"]
            and response_json["error"]["details"]["errno"] in ("eaccess", "enoent")
        ):
            if "eacces" in response_json["error"]["details"]["errno"]:
                v_print(
                    V.DEF,
                    f"Downloading of {file.path} failed, response error: permission denied",
                )
            if "enoent" in response_json["error"]["details"]["errno"]:
                v_print(
                    V.DEF,
                    f"Downloading of {file.path} failed, response error: no such file or directory",
                )
        else:
            v_print(
                V.DEF,
                f"Downloading of {file.path} failed, returned HTTP response code = {response.status_code}",
            )

        v_print(V.V, f"Thread {thread_number}:", response_json)

    @staticmethod
    def print_predownload_statistics():
        print()
        print("Pre-download statistics:")
        print(
            f"Contains: {ALL_FILES} files, {ALL_DIRECTORIES} directories ({ALL_FILES + ALL_DIRECTORIES} elements in total)"
        )
        human_readable_size = Utils.create_human_readable_size(ROOT_DIRECTORY_SIZE)
        print(f"Logical size: {human_readable_size} ({ROOT_DIRECTORY_SIZE} bytes)")
        print()

    @staticmethod
    def print_download_statistics(directory_to_search: Path, finished: bool = True):
        """Prints statistics about the download process.

        Arguments:
            directory_to_search (Path): The directory to search for downloaded files.
            finished (bool): Whether the download process was finished correctly or not.
        """
        time_stop = time.time_ns()

        errors = ERROR_QUEUE.qsize()

        existent_files = EXISTENT_FILES.qsize()
        finished_files = FINISHED_FILES.qsize()

        part_size = 0
        while not PART_FILES.empty():
            file_path = PART_FILES.get()
            if os.path.exists(file_path):
                part_size += os.path.getsize(file_path)

        finished_size = 0
        while not FINISHED_FILES.empty():
            file_path = FINISHED_FILES.get()
            finished_size += os.path.getsize(file_path)

        existent_size = 0
        while not EXISTENT_FILES.empty():
            file_path = EXISTENT_FILES.get()
            existent_size += os.path.getsize(file_path)

        downloaded_size = finished_size + part_size

        print()
        if TIME_START == -1:
            time_elapsed = 0
        else:
            time_elapsed = (time_stop - TIME_START) // 1_000_000_000

        print(f"Time elapsed: {time_elapsed} seconds")
        if errors != 0:
            print("Errors during execution:")
            while not ERROR_QUEUE.empty():
                print(ERROR_QUEUE.get())
            print()

        not_downloaded_or_error_size = ROOT_DIRECTORY_SIZE - (
            finished_size + existent_size + part_size
        )
        downloaded_human = Utils.create_human_readable_size(downloaded_size)
        root_directory_human = Utils.create_human_readable_size(ROOT_DIRECTORY_SIZE)
        finished_human = Utils.create_human_readable_size(finished_size)
        existent_human = Utils.create_human_readable_size(existent_size)
        part_human = Utils.create_human_readable_size(part_size)
        not_downloaded_or_error_human = Utils.create_human_readable_size(
            not_downloaded_or_error_size
        )

        print("Download statistics:")
        if ALL_FILES != 0:
            print(
                f"Files created: {finished_files}/{ALL_FILES} ({(finished_files / ALL_FILES * 100):.2f}%), already existent: {existent_files}, error while creating: {ALL_FILES - (existent_files + finished_files)}"
            )
        else:
            print(
                f"Files created: 0, already existent: {existent_files}, error while creating: {ALL_FILES - (existent_files + finished_files)}"
            )
        if ALL_DIRECTORIES != 0:
            directories_created_percent = DIRECTORIES_CREATED / ALL_DIRECTORIES * 100
            directories_already_existent = ALL_DIRECTORIES - (
                DIRECTORIES_NOT_CREATED_OS_ERROR + DIRECTORIES_CREATED
            )
            print(
                f"Directories created: {DIRECTORIES_CREATED}/{ALL_DIRECTORIES} ({directories_created_percent:.2f}%), already existent: {directories_already_existent}, error while creating: {DIRECTORIES_NOT_CREATED_OS_ERROR}"
            )
        else:
            directories_already_existent = ALL_DIRECTORIES - (
                DIRECTORIES_NOT_CREATED_OS_ERROR + DIRECTORIES_CREATED
            )
            print(
                f"Directories created: 0, already existent: {directories_already_existent}, error while creating: {DIRECTORIES_NOT_CREATED_OS_ERROR}"
            )
        if ROOT_DIRECTORY_SIZE != 0:
            downloaded_size_percent = downloaded_size / ROOT_DIRECTORY_SIZE * 100
            print(
                f"Downloaded size: {downloaded_human}/{root_directory_human} ({downloaded_size}/{ROOT_DIRECTORY_SIZE} bytes) ({downloaded_size_percent:.2f}%), finished: {finished_human} ({finished_size} bytes), existent: {existent_human} ({existent_size} bytes), part files: {part_human} ({part_size} bytes), not downloaded yet or error: {not_downloaded_or_error_human} ({not_downloaded_or_error_size} bytes)"
            )
        else:
            print(
                f"Downloaded size: 0 bytes, finished: {finished_human} ({finished_size} bytes), existent: {existent_human} ({existent_size} bytes), part files: {part_human} ({part_size} bytes), not downloaded yet or error: {not_downloaded_or_error_human} ({not_downloaded_or_error_size} bytes)"
            )

        if time_elapsed != 0:
            average_speed = downloaded_size * 8 / time_elapsed
            average_speed_bytes = downloaded_size / time_elapsed
            average_speed_human = Utils.create_human_readable_size(
                average_speed, bits=True, si_multiplier=True
            )
            average_speed_bytes_human = Utils.create_human_readable_size(
                average_speed_bytes
            )
            print(
                f"Average download speed: {average_speed_human}/s or {average_speed_bytes_human}/s ({average_speed:.2f} bits/s or {average_speed_bytes:.2f} Bytes/s)",
                flush=True,
            )

        if not finished:
            print(
                "RESULTS MAY BE INCORRECT, PROGRAM DID NOT FINISH CORRECTLY", flush=True
            )


v_print = LoggingUtils.verbose_print


class Processors:
    @staticmethod
    def chunkwise_downloader(
        request: requests.Response, file: DownloadableItem, thread_number: int
    ) -> int:
        """Downloads the file in chunks and writes it to the part file.

        Arguments:
            request (requests.Response): The HTTP response object containing the file content.
            file (DownloadableItem): The file to download.
            thread_number (int): The number of the thread performing the download.

        Returns:
            int: 0 if successful, 1 if an error occurred.
        """
        v_print(V.VV, f"Thread {thread_number}:", end=" ")
        v_print(V.V, f"Downloading file {file.path} in chunks", end=" ")
        try:
            with open(
                file.part_path, "ab"
            ) as f:  # if file was already opened and written into, it will continue
                for chunk in request.iter_content(
                    chunk_size=CHUNK_SIZE, decode_unicode=True
                ):
                    # for chunk in request.iter_content():
                    f.write(chunk)
                    # flushing automatically as OS says
            # the file is closed now
        except EnvironmentError as e:
            v_print(V.V, f"Thread {thread_number}:", end=" ")
            v_print(
                V.DEF, f"Failed {file.path}, exception occured:", e.__class__.__name__
            )
            v_print(V.V, str(e))
            return 1

        return 0

    @staticmethod
    def download_file(file: DownloadableItem, thread_number: int):
        """
        Download file with given file_id to given directory.
        """
        v_print(
            V.VV,
            f"download_file({file.onezone}, {file.file_id}, {file.node_name}, {file.directory})",
        )
        # don't download the file when it exists

        v_print(V.V, f"Thread {thread_number}:", end=" ")
        v_print(V.V, "Downloading file", file.path, end=" ")
        v_print(V.VV, "(temporary filename " + file.part_filename + ")", end=" ")
        v_print(V.V, "started", flush=True)

        if os.path.exists(file.path):
            EXISTENT_FILES.put(file.path)
            v_print(V.V, f"Thread {thread_number}:", end=" ")
            v_print(V.DEF, "File", file.path, "exists, skipped")
            return 0

        headers = {}
        already_downloaded = 0
        if os.path.exists(file.part_path):  # incorrectly downloaded
            v_print(V.VV, f"Thread {thread_number}:", end=" ")
            v_print(V.V, f"part file exists ({file.part_path})", end=", ")
            already_downloaded = os.path.getsize(file.part_path)
            v_print(V.V, f"already downloaded {already_downloaded} bytes")
            headers["Range"] = f"bytes={already_downloaded}-"

        content_url = file.URL.content
        v_print(V.VV, f"Thread {thread_number}:", end=" ")
        v_print(V.VV, "Requesting file content from %s" % (content_url,))
        with requests.get(
            content_url, headers=headers, allow_redirects=True, stream=True
        ) as request:
            parsed_url = urlparse(request.url)
            v_print(V.VV, f"Thread {thread_number}:", end=" ")
            v_print(
                V.VV,
                "Response came from %s://%s" % (parsed_url.scheme, parsed_url.netloc),
            )

            if request.status_code == 416:
                v_print(V.VV, f"Thread {thread_number}:", end=" ")
                v_print(
                    V.V,
                    "Got status code 416 while downloading, trying to get the original size",
                )
                v_print(V.VV, f"Thread {thread_number}:", end=" ")
                v_print(V.VV, "Requesting file size from %s" % (content_url,))
                with requests.get(
                    file.URL.content, allow_redirects=True, stream=True
                ) as request_size:
                    parsed_url = urlparse(request_size.url)
                    v_print(V.VV, f"Thread {thread_number}:", end=" ")
                    v_print(
                        V.VV,
                        "Response came from %s://%s"
                        % (parsed_url.scheme, parsed_url.netloc),
                    )

                    original_size = request_size.headers.get("content-length")
                    if already_downloaded != original_size:
                        v_print(
                            V.V,
                            f"The original size does not match, already downloaded: {already_downloaded}, "
                            f"file size: {original_size}",
                        )
                        return 5
                    v_print(
                        V.V,
                        f"The original size does matches, the size is: {already_downloaded}",
                    )
            else:
                if not request.ok:
                    LoggingUtils.error_printer(request, thread_number, file)
                    return 2

                if Processors.chunkwise_downloader(request, file, thread_number) != 0:
                    return 3

        if FileSystemUtils.renamer(file, thread_number) != 0:
            return 4

        v_print(V.DEF, f"Downloading file {file.path} was successful")

        return 0

    @staticmethod
    def request_processor(
        method: str, url: str, headers: dict = None, data: str = None
    ):
        """Processes a request to the given URL with the specified method, headers, and data.
        This function handles redirects and retries the request if it receives a redirect response with the same data and headers.
        Arguments:
            method (str): The HTTP method to use for the request (e.g., 'GET', 'POST').
            url (str): The URL to which the request is sent.
            headers (dict, optional): Optional headers to include in the request.
            data (str, optional): Optional data to include in the request body.
        Returns:
            requests.Response: The response object from the request.
        """
        v_print(V.VV, f"Requesting {method} {url}")

        response = requests.request(
            method, url, headers=headers, data=data, allow_redirects=False
        )

        while response.is_redirect or response.status_code in (301, 302, 303, 307, 308):
            v_print(
                V.VV,
                f"Received redirect response: {response.status_code}, redirecting to {response.headers['Location']}",
            )
            redirect_url = response.headers["Location"]
            response = requests.request(
                method, redirect_url, headers=headers, data=data, allow_redirects=False
            )

        return response

    @staticmethod
    def process_directory(
        onezone: str,
        file_id,
        file_name: str,
        directory: Path,
        token: Optional[str] = None,
    ):
        """Process given directory in Onezone and create it in the local filesystem.
        This function retrieves the contents of a directory in Onezone and creates a corresponding
        directory in the local filesystem. It also processes all child nodes (files and subdirectories)
        within that directory. The function handles pagination using a continuation token if provided.

        https://onedata.org/#/home/api/stable/oneprovider?anchor=operation/list_children

        Arguments:
            onezone (str): The Onezone service URL.
            file_id (str): The unique identifier of the directory in Onezone.
            file_name (str): The name of the directory to create.
            directory (Path): The path where the directory should be created.
            token (Optional[str]): Optional continuation token for Onezone API.

        Returns:
            int: 0 if successful, 1 if an error occurred, 2 if the directory could not be created.
        """
        v_print(
            V.VV, f"process_directory({onezone}, {file_id}, {file_name}, {directory})"
        )
        global ALL_DIRECTORIES
        global DIRECTORIES_CREATED
        global DIRECTORIES_NOT_CREATED_OS_ERROR

        # don't create the the directory when it exists
        directory_to_create = directory / file_name
        v_print(V.DEF, "Processing directory", directory_to_create, flush=True)
        try:
            os.mkdir(directory_to_create, mode=0o777)
            DIRECTORIES_CREATED += 1
            v_print(V.V, f"Directory {directory_to_create} created")
        except FileExistsError:  # directory already existent
            v_print(V.DEF, f"Directory {directory_to_create} exists, not created")
        except FileNotFoundError as e:  # parent directory non existent
            DIRECTORIES_NOT_CREATED_OS_ERROR += 1
            v_print(V.DEF, "Failed, exception occured:", e.__class__.__name__)
            v_print(V.V, str(e))
            return 2

        body = None
        headers = {}
        if token is not None:
            v_print(
                V.VV,
                f"Using continuation token for Onezone/Oneprovider API",
            )
            body = json.dumps({"token": token})
            headers = {"Content-Type": "application/json"}

        # get content of new directory
        children_url = URLs(onezone, file_id).children
        v_print(V.VV, "Requesting children from %s" % (children_url,))
        response = Processors.request_processor(
            "GET", children_url, headers=headers, data=body
        )
        parsed_url = urlparse(response.url)
        v_print(
            V.VV, "Response came from %s://%s" % (parsed_url.scheme, parsed_url.netloc)
        )
        if not response.ok:
            v_print(V.DEF, "Error: Failed to process directory", file_name)
            v_print(V.V, "processed directory", file_name, " with File ID =", file_id)
            v_print(V.V, response.json())
            return 2

        response_json = response.json()
        result = 0
        # process child nodes
        for child in response_json["children"]:
            # difference between Onezone version 20 and 21 in name of the key containing the file_id attribute
            if "file_id" in child:
                child_file_id = child["file_id"]
            else:
                child_file_id = child["id"]
            result = (
                Processors.process_node(onezone, child_file_id, directory / file_name)
                or result
            )

        if (
            response_json.get("nextPageToken") is not None
            and response_json.get("isLast") is not None
        ):
            v_print(V.VV, "The continuation token found, the Onezone supports it")
            if not response_json["isLast"]:
                v_print(
                    V.VV,
                    "It was not the last page of results, continuing with the token",
                )
                result = (
                    Processors.process_directory(
                        onezone,
                        file_id,
                        file_name,
                        directory,
                        token=response_json["nextPageToken"],
                    )
                    or result
                )
            else:
                v_print(V.VV, "It was the last page of results")

        return result

    @staticmethod
    def process_node(onezone: str, file_id: str, directory: Path):
        """
        Process given node (directory or file).
        """
        v_print(V.VV, "process_node(%s, %s, %s)" % (onezone, file_id, directory))
        global ROOT_DIRECTORY_SIZE
        global ALL_FILES
        global ALL_DIRECTORIES
        # get basic node's attributes

        node_attrs_url = URLs(onezone, file_id).node_attrs
        v_print(V.VV, "Requesting node attributes from %s" % (node_attrs_url,))
        response = requests.get(node_attrs_url)
        parsed_url = urlparse(response.url)
        v_print(
            V.VV, "Response came from %s://%s" % (parsed_url.scheme, parsed_url.netloc)
        )

<<<<<<< HEAD
        if not response.ok:
=======
        if response.ok:
            response_json = response.json()
            node_type = response_json["type"].upper()
            node_name = response_json["name"]
            node_size = response_json["size"]

            if node_size > ROOT_DIRECTORY_SIZE:
                ROOT_DIRECTORY_SIZE = node_size

            result = 0
            # check if a node is directory or folder
            if node_type == "REG" or node_type == "SYMLNK":
                ALL_FILES += 1
                node_path = directory / node_name
                if os.path.exists(node_path):
                    EXISTENT_FILES.put(node_path)
                    v_print(
                        V.DEF, f"File {node_path} exists, it will not be downloaded"
                    )
                    return 0

                v_print(V.V, "Adding file to queue", node_path)
                file_queue = QP.get_queue(0)
                file_queue.put(DownloadableItem(onezone, file_id, node_name, directory))
            elif node_type == "DIR":
                ALL_DIRECTORIES += 1
                result = (
                    Processors.process_directory(onezone, file_id, node_name, directory)
                    or result
                )
            else:
                v_print(V.DEF, "Error: Unknown node type")
                v_print(
                    V.V,
                    "returned node type",
                    node_type,
                    " of node with File ID =",
                    file_id,
                )
                v_print(V.V, response.json())
                return 2

            return result
        else:
>>>>>>> 27dce2a0
            v_print(
                V.DEF,
                f"Error: Failed to retrieve information about the node (file/directory). The requested node may not exist on the selected Onezone ({ONEZONE}).",
            )
            v_print(V.V, "requested node File ID =", file_id)
            v_print(V.V, response.json())
            return 1

        response_json = response.json()
        node_type = response_json["type"].upper()
        node_name = response_json["name"]
        node_size = response_json["size"]

        # setting the global size of the download, the directories in Onedata
        # have cumulative size, so the biggest one will be the root
        if node_size > ROOT_DIRECTORY_SIZE:
            ROOT_DIRECTORY_SIZE = node_size

        result = 0
        # check if a node is directory or folder
        if node_type == "REG" or node_type == "SYMLNK":
            ALL_FILES += 1
            node_path = os.path.join(directory, node_name)
            if os.path.exists(node_path):
                EXISTENT_FILES.put(node_path)
                v_print(V.DEF, f"File {node_path} exists, it will not be downloaded")
                return 0

            v_print(V.V, "Adding file to queue", node_path)
            file_queue = QP.get_queue(0)
            file_queue.put(DownloadableItem(onezone, file_id, node_name, directory))
        elif node_type == "DIR":
            ALL_DIRECTORIES += 1
            result = (
                Processors.process_directory(onezone, file_id, node_name, directory)
                or result
            )
        else:
            v_print(V.DEF, "Error: Unknown node type")
            v_print(
                V.V,
                "returned node type",
                node_type,
                " of node with File ID =",
                file_id,
            )
            v_print(V.V, response.json())
            return 2

        return result

    @staticmethod
    def thread_worker(thread_number: int) -> int:
        """Worker function for each thread to download files from the queue.

        Arguments:
            thread_number (int): The number of the thread.
        Returns:
            int: Return code indicating success (0) or various error states.
        """

        while True:
            queue_index = QP.fair_queue_index(thread_number)
            actual_queue = QP.get_queue(queue_index, thread_number)

            v_print(
                V.V,
                f"Thread {thread_number}: Acquiring item to download in queue {queue_index}, timeout {TIMEOUT}",
            )
            try:
                downloadable_item: DownloadableItem = actual_queue.get(
                    block=True, timeout=TIMEOUT
                )
                v_print(
                    V.VV,
                    f"Thread {thread_number}: Acquired item download in {queue_index}",
                )
            except queue.Empty:  # incorrect queue
                v_print(
                    V.VV,
                    f"Thread {thread_number}: Queue {queue_index} is empty, continuing",
                )
                continue

            if queue_index == 0:
                PART_FILES.put(downloadable_item.part_path)

            v_print(
                V.VV,
                f"Thread: {thread_number}, Actual queue index: {queue_index}, file priority: {downloadable_item.priority}, ttl: {downloadable_item._ttl}",
            )
            if downloadable_item.try_to_download():
                result = Processors.download_file(downloadable_item, thread_number)

                if result != 0:
                    QP.get_queue(1).put(downloadable_item)
            else:
                ERROR_QUEUE.put(
                    f"The file {downloadable_item.path} could not be downloaded"
                )

            actual_queue.task_done()

        return result


class OnedataUtils:
    @staticmethod
    def is_valid_onezone_scheme(onezone: str) -> bool:
        """Validates the Onezone URL format.

        Arguments:
            onezone (str): The Onezone URL to validate.

        Returns:
            bool: True if the URL is valid, False otherwise.
        """
        parsed_url = urlparse(onezone)
        return parsed_url.scheme in ("http", "https") and bool(parsed_url.netloc)

    @staticmethod
    def canonicalize_onezone_url(onezone: str) -> str:
        """Canonicalizes the Onezone URL.

        Arguments:
            onezone (str): The Onezone URL to canonicalize.

        Returns:
            str: The canonicalized Onezone URL.
        """
        if not OnedataUtils.is_valid_onezone_scheme(onezone):
            v_print(V.DEF, "Invalid Onezone URL format, canonizing:", onezone)
            onezone = "https://" + onezone

        return onezone

    @staticmethod
    def test_onezone(onezone: str) -> int:
        """Tests if the given Onezone URL is valid and accessible.

        Arguments:
            onezone (str): The Onezone URL to test.

        Returns:
            int: The Onezone URL if valid, or 2 if an error occurred.
        """
<<<<<<< HEAD
        global ONEZONE_FULL_VERSION
        v_print(V.V, "Use Onezone:", onezone)
=======
        v_print(V.V, "Using Onezone:", onezone)
>>>>>>> 27dce2a0

        # test if such Onezone exists
        url = onezone + ONEZONE_API + "configuration"
        try:
            response = requests.get(url)
        except Exception as e:
            v_print(
                V.DEF,
                "Error: Failure while trying to communicate with Onezone:",
                onezone,
            )
            v_print(V.V, str(e))
            return 2

        if not response.ok:
            v_print(V.DEF, "Error: Failure while connecting to Onezone:", onezone)
            return 2

        try:
            response_json = response.json()
            v_print(V.VV, "Onezone configuration:")
            v_print(V.VV, response_json)
        except Exception as e:
            v_print(
                V.DEF,
                "Error: failure while parsing JSON response from Onezone:",
                e.__class__.__name__,
            )
            return 2
        ONEZONE_FULL_VERSION = response_json["version"]
        # get Onezone version
        onezone_major_version = ONEZONE_FULL_VERSION.split(".")[
            0
        ]  # 21.02.0-alpha28 -> 21
        v_print(V.V, "Onezone version:", onezone_major_version)

        return 0


class ArgumentsUtils:
    @staticmethod
    def setup_parser() -> argparse.ArgumentParser:
        """Sets up the command line argument parser for the script.
        Lists all available options and their defaults.

        Returns:
            argparse.ArgumentParser: Configured argument parser.
        """
        parser = argparse.ArgumentParser(
            description="Script allowing you to download a complete shared space, directory or a single file from the Onedata system."
        )
        parser.add_argument(
            "-o",
            "--onezone",
            default=DEFAULT_ONEZONE,
            type=str,
            help="Onedata Onezone URL with specified protocol (default: https://datahub.egi.eu)",
        )
        parser.add_argument(
            "-d",
            "--directory",
            default=".",
            type=str,
            help="Output directory (default: current directory)",
        )
        parser.add_argument(
            "-c",
            "--chunk-size",
            default="32M",
            type=str,
            help="The size of downloaded file segments (chunks) after which the file is written to disk. Value can be in bytes, or a number with unit e.g. 16k, 32M or 2G (default: 32M).",
        )
        parser.add_argument(
            "-j",
            "--threads-number",
            default=1,
            type=int,
            help="Number of threads for parallel downloading. Setting this parameter to a reasonable value can significantly reduce the overall download time (default: 1).",
        )
        parser.add_argument(
            "-v",
            "--verbose",
            action="count",
            default=0,
            help="Set verbose (debug) prints. There are two levels of these prints.",
        )
        parser.add_argument(
            "file_id",
            type=str,
            help="Public File ID of shared space, directory or a file",
        )
        parser.add_argument(
            "-s",
            "--statistics_only",
            action="store_true",
            help="Print only statistics without downloading the data",
        )

        return parser

    @staticmethod
    def process_parser(parser: argparse.ArgumentParser) -> int:
        """Processes the command line arguments and sets global variables accordingly.

        Arguments:
            parser (argparse.ArgumentParser): The argument parser with defined options.

        Returns:
            int: Return code indicating success (0) or various error states.

            - 1: Invalid Onezone URL.
            - 2: Invalid directory.
            - 3: Invalid chunk size.
            - 4: Invalid number of threads.
            - 5: Error while removing part files.
        """
        args = parser.parse_args()

        # set up verbosity level
        global VERBOSITY
        VERBOSITY = args.verbose

        global CHUNK_SIZE
        CHUNK_SIZE = Utils.convert_chunk_size(args.chunk_size)
        if CHUNK_SIZE < 0:
            return 3

        global THREADS_NUMBER
        THREADS_NUMBER = args.threads_number
        if THREADS_NUMBER < 1:
            v_print(
                V.DEF, "failed on startup; number of threads cannot be lower than one"
            )
            return 4

        global ONEZONE
        ONEZONE = OnedataUtils.canonicalize_onezone_url(args.onezone)
        return_code = OnedataUtils.test_onezone(ONEZONE)
        if return_code != 0:
            return return_code

        global DIRECTORY
        DIRECTORY = Path(args.directory)
        return_code = FileSystemUtils.assure_directory(DIRECTORY)
        if return_code != 0:
            return return_code

        global FILE_ID
        FILE_ID = args.file_id

        global ONLY_STATS
        ONLY_STATS = args.statistics_only

        return 0


def main():
    """Main function to execute the script.

    Returns:
        int: Return code indicating success (0) or various error states.

        - 0: Success.
        - 1: Invalid Onezone URL.
        - 2: Invalid directory.
        - 3: Invalid chunk size.
        - 4: Invalid number of threads.
        - 5: Error while removing part files.
        - 6: Error while processing the node.
    """
    global TIME_START

    parser = ArgumentsUtils.setup_parser()
    result = ArgumentsUtils.process_parser(parser)
    if result != 0:
        return result

    result = FileSystemUtils.remove_part_files(DIRECTORY)
    if result != 0:
        return 5

    try:
        v_print(V.DEF, "Exploring and creating the directory structure")
        result = Processors.process_node(ONEZONE, FILE_ID, DIRECTORY)
        if result:
            if ROOT_DIRECTORY_SIZE != 0:
                LoggingUtils.print_download_statistics(DIRECTORY, finished=False)
            return result
        LoggingUtils.print_predownload_statistics()
        if ONLY_STATS:
            v_print(V.DEF, "Statistics only mode, exiting")
            return 0

        if QP.get_queue(0).qsize() == 0:
            v_print(V.DEF, "All the files are already downloaded or existent")
            return 0

        v_print(V.DEF, "Downloading files")
        TIME_START = time.time_ns()
        for thread_number in range(THREADS_NUMBER):
            result = (
                threading.Thread(
                    target=Processors.thread_worker, args=(thread_number,), daemon=True
                ).start()
                or result
            )
        QP.join()
        result = 0 if ERROR_QUEUE.qsize() == 0 else 1
        LoggingUtils.print_download_statistics(DIRECTORY)
        return result
    except KeyboardInterrupt as e:
        v_print(V.DEF, " prematurely interrupted (" + e.__class__.__name__ + ")")
        LoggingUtils.print_download_statistics(DIRECTORY, finished=False)
        return 2


if __name__ == "__main__":
    sys.exit(main())<|MERGE_RESOLUTION|>--- conflicted
+++ resolved
@@ -6,11 +6,8 @@
 """
 
 import argparse
-<<<<<<< HEAD
 import json
-=======
 import time
->>>>>>> 27dce2a0
 import os
 import sys
 import random
@@ -1107,54 +1104,7 @@
             V.VV, "Response came from %s://%s" % (parsed_url.scheme, parsed_url.netloc)
         )
 
-<<<<<<< HEAD
         if not response.ok:
-=======
-        if response.ok:
-            response_json = response.json()
-            node_type = response_json["type"].upper()
-            node_name = response_json["name"]
-            node_size = response_json["size"]
-
-            if node_size > ROOT_DIRECTORY_SIZE:
-                ROOT_DIRECTORY_SIZE = node_size
-
-            result = 0
-            # check if a node is directory or folder
-            if node_type == "REG" or node_type == "SYMLNK":
-                ALL_FILES += 1
-                node_path = directory / node_name
-                if os.path.exists(node_path):
-                    EXISTENT_FILES.put(node_path)
-                    v_print(
-                        V.DEF, f"File {node_path} exists, it will not be downloaded"
-                    )
-                    return 0
-
-                v_print(V.V, "Adding file to queue", node_path)
-                file_queue = QP.get_queue(0)
-                file_queue.put(DownloadableItem(onezone, file_id, node_name, directory))
-            elif node_type == "DIR":
-                ALL_DIRECTORIES += 1
-                result = (
-                    Processors.process_directory(onezone, file_id, node_name, directory)
-                    or result
-                )
-            else:
-                v_print(V.DEF, "Error: Unknown node type")
-                v_print(
-                    V.V,
-                    "returned node type",
-                    node_type,
-                    " of node with File ID =",
-                    file_id,
-                )
-                v_print(V.V, response.json())
-                return 2
-
-            return result
-        else:
->>>>>>> 27dce2a0
             v_print(
                 V.DEF,
                 f"Error: Failed to retrieve information about the node (file/directory). The requested node may not exist on the selected Onezone ({ONEZONE}).",
@@ -1301,12 +1251,8 @@
         Returns:
             int: The Onezone URL if valid, or 2 if an error occurred.
         """
-<<<<<<< HEAD
         global ONEZONE_FULL_VERSION
-        v_print(V.V, "Use Onezone:", onezone)
-=======
         v_print(V.V, "Using Onezone:", onezone)
->>>>>>> 27dce2a0
 
         # test if such Onezone exists
         url = onezone + ONEZONE_API + "configuration"
